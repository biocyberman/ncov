--- conflicted
+++ resolved
@@ -217,10 +217,7 @@
 # The GISAID data was subsequently updated => TODO check if this sequence has been fixed
 Norway/1539/2020
 
-<<<<<<< HEAD
-=======
-
->>>>>>> 12eda477
+
 # Exclude WI sequences temporarily until dates are fixed
 # The dates given are *sequencing* dates not *sample* dates
 USA/WI-11/2020
