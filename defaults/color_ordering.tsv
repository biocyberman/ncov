--- conflicted
+++ resolved
@@ -1057,10 +1057,7 @@
 location	Blois
 location	Abondant
 location	Angers
-<<<<<<< HEAD
-=======
 location	Craon
->>>>>>> fec1aa3b
 
 # Ile de France
 location	Limay
@@ -1075,11 +1072,8 @@
 location	Orsay
 location	Garches
 location	Meudon la Forêt
-<<<<<<< HEAD
-=======
 location	Puteaux
 location	Essonne
->>>>>>> fec1aa3b
 location	Boulogne Billancourt
 location	Argenteuil
 location	Colombes
@@ -1092,10 +1086,7 @@
 location	Paris
 location	Juvisy-sur-Orge
 location	Sarcelles
-<<<<<<< HEAD
-=======
 location	Villeneuve St Georges
->>>>>>> fec1aa3b
 location	Seine-Port
 location	Plessis Trevise
 location	Moussy Le Neuf
@@ -1111,23 +1102,6 @@
 location	Compiègne
 location	Santes
 location	Lille
-<<<<<<< HEAD
-
-# Bretagne
-location	Ploudalmezeau
-location	Lannilis
-location	Brest
-location	Morlaix
-location	Saint Pierre Quiberon
-location	Arradon
-location	Pordic
-location	Vannes
-location	Sene
-location	La Rochelle
-location	Cayenne
-location	Rennes
-=======
->>>>>>> fec1aa3b
 
 # Occitanie
 location	Toulouse
@@ -1167,10 +1141,7 @@
 # Grand Est
 location	Reims
 location	Gondrecourt-le-Chateau
-<<<<<<< HEAD
-=======
 location	Tucquegnieux
->>>>>>> fec1aa3b
 location	Crusnes
 location	Joeuf
 location	Fameck
@@ -1187,10 +1158,7 @@
 location	Munster
 location	Spicheren
 location	Sarreguemines
-<<<<<<< HEAD
-=======
 location	Thann
->>>>>>> fec1aa3b
 location	Soultzeren
 location	Murbach
 location	Guebwiller
@@ -1902,11 +1870,6 @@
 # Pskov Oblast
 location	Velikiye Luki
 
-<<<<<<< HEAD
-# Sverdlovsk
-location	Ekaterinburg
-location	Verkhnyaya Pyshma
-=======
 # Leningrad Oblast
 location	Sosnovyi Bor
 location	Kipen
@@ -2028,7 +1991,6 @@
 
 # Khakassia
 location	Abakan
->>>>>>> fec1aa3b
 
 # Buryatia
 location	Ulan-Ude
@@ -2835,12 +2797,6 @@
 # Washington DC
 location	District of Columbia County
 
-<<<<<<< HEAD
-# Delaware
-location	Sussex
-location	Kent
-location	New Castle
-=======
 # Maryland
 location	Prince George'S County
 
@@ -2850,7 +2806,6 @@
 location	New Castle County
 location	Prospect
 location	Cheshire
->>>>>>> fec1aa3b
 
 # New Jersey
 location	Camden County
@@ -3277,14 +3232,6 @@
 division	Kombo
 division	West Coast Region
 
-<<<<<<< HEAD
-### Botswana
-division	Gaborone
-
-### Madagascar
-division	Analamanga
-division	Analanjirofo
-=======
 ### Senegal
 division	Dakar
 division	Thies
@@ -3292,7 +3239,6 @@
 division	Diourbel
 division	Kolda
 division	Senegal
->>>>>>> fec1aa3b
 
 ### Sierra Leone
 division	Sierra Leone
@@ -3942,31 +3888,6 @@
 division	Kars Province
 
 ### Russia
-<<<<<<< HEAD
-division	Pskov
-division	Saint-Petersburg
-division	Leningrad Region
-division	Bryansk
-division	Tver
-division	Moscow
-division	Moscow Region
-division	Yaroslavl
-division	Lipetsk
-division	Krasnodar
-division	Kabardino-Balkaria
-division	Chechen
-division	Samara
-division	Tatarstan
-division	Orenburg
-division	Perm
-division	Bashkortostan
-division	Chelyabinsk
-division	Sverdlovsk
-division	Omsk
-division	Yamalo-Nenets
-division	Novosibirsk
-division	Krasnoyarsk
-=======
 division	Pskov Oblast
 division	Saint-Petersburg
 division	Leningrad Oblast
@@ -4009,7 +3930,6 @@
 division	Khakassia
 division	Krasnoyarsk
 division	Russia
->>>>>>> fec1aa3b
 division	Buryatia
 division	Republic of Sakha
 division	Khabarovsk
@@ -4377,21 +4297,8 @@
 country	Guam
 
 # Africa
-<<<<<<< HEAD
-country	South Africa
-country	Botswana
-country	Madagascar
-country	Zambia
-country	Democratic Republic of the Congo
-country	Gabon
-country	Kenya
-country	Uganda
-country	Cameroon
-country	Ghana
-=======
 country	Gambia
 country	Senegal
->>>>>>> fec1aa3b
 country	Sierra Leone
 country	Guinea
 country	Côte d'Ivoire
