rule download:
    message: "Downloading metadata and fasta files from S3"
    output:
        sequences = config["sequences"],
        metadata = config["metadata"]
    conda: config["conda_environment"]
    shell:
        """
        aws s3 cp s3://nextstrain-ncov-private/metadata.tsv.gz - | gunzip -cq >{output.metadata:q}
        aws s3 cp s3://nextstrain-ncov-private/sequences.fasta.gz - | gunzip -cq > {output.sequences:q}
        """

rule filter:
    message:
        """
        Filtering to
          - excluding strains in {input.exclude}
          - minimum genome length of {params.min_length}
        """
    input:
        sequences = rules.download.output.sequences,
        metadata = rules.download.output.metadata,
        include = config["files"]["include"],
        exclude = config["files"]["exclude"]
    output:
        sequences = "results/filtered.fasta"
    log:
        "logs/filtered.txt"
    params:
        min_length = config["filter"]["min_length"],
        exclude_where = config["filter"]["exclude_where"],
        group_by = config["filter"]["group_by"],
        sequences_per_group = config["filter"]["sequences_per_group"]
    conda: config["conda_environment"]
    shell:
        """
        augur filter \
            --sequences {input.sequences} \
            --metadata {input.metadata} \
            --include {input.include} \
            --exclude {input.exclude} \
            --exclude-where {params.exclude_where}\
            --min-length {params.min_length} \
            --group-by {params.group_by} \
            --sequences-per-group {params.sequences_per_group} \
            --output {output.sequences} 2>&1 | tee {log}
        """

checkpoint partition_sequences:
    input:
        sequences = rules.filter.output.sequences
    output:
        split_sequences = directory("results/split_sequences/")
    log:
        "logs/partition_sequences.txt"
    params:
        sequences_per_group = config["partition_sequences"]["sequences_per_group"]
    conda: config["conda_environment"]
    shell:
        """
        {python:q} scripts/partition-sequences.py \
            --sequences {input.sequences} \
            --sequences-per-group {params.sequences_per_group} \
            --output-dir {output.split_sequences} 2>&1 | tee {log}
        """

rule align:
    message:
        """
        Aligning sequences to {input.reference}
          - gaps relative to reference are considered real
        Cluster:  {wildcards.cluster}
        """
    input:
        sequences = "results/split_sequences/{cluster}.fasta",
        reference = config["files"]["reference"]
    output:
        alignment = "results/split_alignments/{cluster}.fasta"
    log:
        "logs/align_{cluster}.txt"
    benchmark:
        "benchmarks/align_{cluster}.txt"
    threads: 2
    conda: config["conda_environment"]
    shell:
        """
        augur align \
            --sequences {input.sequences} \
            --reference-sequence {input.reference} \
            --output {output.alignment} \
            --nthreads {threads} \
            --remove-reference 2>&1 | tee {log}
        """

def _get_alignments(wildcards):
    checkpoint_output = checkpoints.partition_sequences.get(**wildcards).output[0]
    return expand("results/split_alignments/{i}.fasta",
                  i=glob_wildcards(os.path.join(checkpoint_output, "{i}.fasta")).i)

rule aggregate_alignments:
    message: "Collecting alignments"
    input:
        alignments = _get_alignments
    output:
        alignment = "results/aligned.fasta"
    log:
        "logs/aggregate_alignments.txt"
    conda: config["conda_environment"]
    shell:
        """
        cat {input.alignments} > {output.alignment} 2> {log}
        """

rule mask:
    message:
        """
        Mask bases in alignment
          - masking {params.mask_from_beginning} from beginning
          - masking {params.mask_from_end} from end
          - masking other sites: {params.mask_sites}
        """
    input:
        alignment = rules.aggregate_alignments.output.alignment
    output:
        alignment = "results/masked.fasta"
    log:
        "logs/mask.txt"
    params:
        mask_from_beginning = config["mask"]["mask_from_beginning"],
        mask_from_end = config["mask"]["mask_from_end"],
        mask_sites = config["mask"]["mask_sites"]
    conda: config["conda_environment"]
    shell:
        """
        {python:q} scripts/mask-alignment.py \
            --alignment {input.alignment} \
            --mask-from-beginning {params.mask_from_beginning} \
            --mask-from-end {params.mask_from_end} \
            --mask-sites {params.mask_sites} \
            --mask-terminal-gaps \
            --output {output.alignment} 2>&1 | tee {log}
        """

def _get_subsampling_settings(wildcards):
    # Allow users to override default subsampling with their own settings keyed
    # by location type and name. For example, "region_europe" or
    # "country_iceland". Otherwise, default to settings for the location type.
    subsampling_scheme = _get_subsampling_scheme_by_build_name(wildcards.build_name)
    subsampling_settings = config["subsampling"][subsampling_scheme]

    if hasattr(wildcards, "subsample"):
        return subsampling_settings[wildcards.subsample]
    else:
        return subsampling_settings


def get_priorities(wildcards):
    subsampling_settings = _get_subsampling_settings(wildcards)

    if "priorities" in subsampling_settings and subsampling_settings["priorities"]["type"] == "proximity":
        return f"results/{wildcards.build_name}/proximity_{subsampling_settings['priorities']['focus']}.tsv"
    else:
        # TODO: find a way to make the list of input files depend on config
        return config["files"]["include"]


def get_priority_argument(wildcards):
    subsampling_settings = _get_subsampling_settings(wildcards)

    if "priorities" in subsampling_settings and subsampling_settings["priorities"]["type"] == "proximity":
        return "--priority " + get_priorities(wildcards)
    else:
        return ""


def _get_specific_subsampling_setting(setting, optional=False):
    def _get_setting(wildcards):
        if optional:
            value = _get_subsampling_settings(wildcards).get(setting, "")
        else:
            value = _get_subsampling_settings(wildcards)[setting]

        if isinstance(value, str):
            # Load build attributes including geographic details about the
            # build's region, country, division, etc. as needed for subsampling.
            build = config["builds"][wildcards.build_name]
            value = value.format(**build)
        else:
            return value

        # Check format strings that haven't been resolved.
        if re.search(r'\{.+\}', value):
            raise Exception(f"The parameters for the subsampling scheme '{wildcards.subsample}' of build '{wildcards.build_name}' reference build attributes that are not defined in the configuration file: '{value}'. Add these build attributes to the appropriate configuration file and try again.")

        return value

    return _get_setting

rule subsample:
    message:
        """
        Subsample all sequences into a {wildcards.subsample} set for build '{wildcards.build_name}' with {params.sequences_per_group} per {params.group_by}
        """
    input:
        sequences = rules.mask.output.alignment,
        metadata = rules.download.output.metadata,
        include = config["files"]["include"],
        priorities = get_priorities
    output:
        sequences = "results/{build_name}/sample-{subsample}.fasta"
    params:
        group_by = _get_specific_subsampling_setting("group_by"),
        sequences_per_group = _get_specific_subsampling_setting("seq_per_group"),
        exclude_argument = _get_specific_subsampling_setting("exclude", optional=True),
        include_argument = _get_specific_subsampling_setting("include", optional=True),
        priority_argument = get_priority_argument
    conda: config["conda_environment"]
    shell:
        """
        augur filter \
            --sequences {input.sequences} \
            --metadata {input.metadata} \
            --include {input.include} \
            {params.exclude_argument} \
            {params.include_argument} \
            {params.priority_argument} \
            --group-by {params.group_by} \
            --sequences-per-group {params.sequences_per_group} \
            --output {output.sequences} 2>&1 | tee {log}
        """

rule proximity_score:
    message:
        """
        determine priority for inclusion in as phylogenetic context by
        genetic similiarity to sequences in focal set for build '{wildcards.build_name}'.
        """
    input:
        alignment = rules.mask.output.alignment,
        metadata = rules.download.output.metadata,
        reference = config["files"]["reference"],
        focal_alignment = "results/{build_name}/sample-{focus}.fasta"
    output:
        priorities = "results/{build_name}/proximity_{focus}.tsv"
    log:
        "logs/subsampling_priorities_{build_name}_{focus}.txt"
    resources:
        mem_mb = 4000
    conda: config["conda_environment"]
    shell:
        """
        {python:q} scripts/priorities.py --alignment {input.alignment} \
            --metadata {input.metadata} \
            --reference {input.reference} \
            --focal-alignment {input.focal_alignment} \
            --output {output.priorities} 2>&1 | tee {log}
        """

def _get_subsampled_files(wildcards):
    subsampling_settings = _get_subsampling_settings(wildcards)

    return [
        f"results/{wildcards.build_name}/sample-{subsample}.fasta"
        for subsample in subsampling_settings
    ]

rule combine_samples:
    message:
        """
        Combine and deduplicate FASTAs
        """
    input:
        _get_subsampled_files
    output:
        alignment = "results/{build_name}/subsampled_alignment.fasta"
    log:
        "logs/subsample_regions_{build_name}.txt"
    conda: config["conda_environment"]
    shell:
        """
        {python:q} scripts/combine-and-dedup-fastas.py \
            --input {input} \
            --output {output} 2>&1 | tee {log}
        """

# TODO: This will probably not work for build names like "country_usa" where we need to know the country is "USA".
rule adjust_metadata_regions:
    message:
        """
        Adjusting metadata for build '{wildcards.build_name}'
        """
    input:
        metadata = rules.download.output.metadata
    output:
        metadata = "results/{build_name}/metadata_adjusted.tsv"
    params:
        region = lambda wildcards: config["builds"][wildcards.build_name]["region"]
    log:
        "logs/adjust_metadata_regions_{build_name}.txt"
    conda: config["conda_environment"]
    shell:
        """
<<<<<<< HEAD
        {python:q} scripts/adjust_regional_meta.py \
            --region "{wildcards.region}" \
=======
        python3 scripts/adjust_regional_meta.py \
            --region {params.region:q} \
>>>>>>> aefca266
            --metadata {input.metadata} \
            --output {output.metadata} 2>&1 | tee {log}
        """

rule tree:
    message: "Building tree"
    input:
        alignment = rules.combine_samples.output.alignment
    output:
        tree = "results/{build_name}/tree_raw.nwk"
    log:
        "logs/tree_{build_name}.txt"
    benchmark:
        "benchmarks/tree_{build_name}.txt"
    threads: 16
    resources:
        # Multiple sequence alignments can use up to 40 times their disk size in
        # memory, especially for larger alignments.
        # Note that Snakemake >5.10.0 supports input.size_mb to avoid converting from bytes to MB.
        mem_mb=lambda wildcards, input: 40 * int(input.size / 1024 / 1024)
    conda: config["conda_environment"]
    shell:
        """
        augur tree \
            --alignment {input.alignment} \
            --output {output.tree} \
            --nthreads {threads} 2>&1 | tee {log}
        """

rule refine:
    message:
        """
        Refining tree
          - estimate timetree
          - use {params.coalescent} coalescent timescale
          - estimate {params.date_inference} node dates
        """
    input:
        tree = rules.tree.output.tree,
        alignment = rules.combine_samples.output.alignment,
        metadata = _get_metadata_by_wildcards
    output:
        tree = "results/{build_name}/tree.nwk",
        node_data = "results/{build_name}/branch_lengths.json"
    log:
        "logs/refine_{build_name}.txt"
    benchmark:
        "benchmarks/refine_{build_name}.txt"
    threads: 1
    resources:
        # Multiple sequence alignments can use up to 15 times their disk size in
        # memory.
        # Note that Snakemake >5.10.0 supports input.size_mb to avoid converting from bytes to MB.
        mem_mb=lambda wildcards, input: 15 * int(input.size / 1024 / 1024)
    params:
        root = config["refine"]["root"],
        clock_rate = config["refine"]["clock_rate"],
        clock_std_dev = config["refine"]["clock_std_dev"],
        coalescent = config["refine"]["coalescent"],
        date_inference = config["refine"]["date_inference"],
        divergence_unit = config["refine"]["divergence_unit"],
        clock_filter_iqd = config["refine"]["clock_filter_iqd"]
    conda: config["conda_environment"]
    shell:
        """
        augur refine \
            --tree {input.tree} \
            --alignment {input.alignment} \
            --metadata {input.metadata} \
            --output-tree {output.tree} \
            --output-node-data {output.node_data} \
            --root {params.root} \
            --timetree \
            --clock-rate {params.clock_rate} \
            --clock-std-dev {params.clock_std_dev} \
            --coalescent {params.coalescent} \
            --date-inference {params.date_inference} \
            --divergence-unit {params.divergence_unit} \
            --date-confidence \
            --no-covariance \
            --clock-filter-iqd {params.clock_filter_iqd} 2>&1 | tee {log}
        """

rule ancestral:
    message:
        """
        Reconstructing ancestral sequences and mutations
          - inferring ambiguous mutations
        """
    input:
        tree = rules.refine.output.tree,
        alignment = rules.combine_samples.output.alignment
    output:
        node_data = "results/{build_name}/nt_muts.json"
    log:
        "logs/ancestral_{build_name}.txt"
    params:
        inference = config["ancestral"]["inference"]
    conda: config["conda_environment"]
    shell:
        """
        augur ancestral \
            --tree {input.tree} \
            --alignment {input.alignment} \
            --output-node-data {output.node_data} \
            --inference {params.inference} \
            --infer-ambiguous 2>&1 | tee {log}
        """

rule haplotype_status:
    message: "Annotating haplotype status relative to {params.reference_node_name}"
    input:
        nt_muts = rules.ancestral.output.node_data
    output:
        node_data = "results/{build_name}/haplotype_status.json"
    log:
        "logs/haplotype_status_{build_name}.txt"
    params:
        reference_node_name = config["reference_node_name"]
    conda: config["conda_environment"]
    shell:
        """
        {python:q} scripts/annotate-haplotype-status.py \
            --ancestral-sequences {input.nt_muts} \
            --reference-node-name {params.reference_node_name:q} \
            --output {output.node_data} 2>&1 | tee {log}
        """

rule translate:
    message: "Translating amino acid sequences"
    input:
        tree = rules.refine.output.tree,
        node_data = rules.ancestral.output.node_data,
        reference = config["files"]["reference"]
    output:
        node_data = "results/{build_name}/aa_muts.json"
    log:
        "logs/translate_{build_name}.txt"
    conda: config["conda_environment"]
    shell:
        """
        augur translate \
            --tree {input.tree} \
            --ancestral-sequences {input.node_data} \
            --reference-sequence {input.reference} \
            --output-node-data {output.node_data} 2>&1 | tee {log}
        """

rule traits:
    message:
        """
        Inferring ancestral traits for {params.columns!s}
          - increase uncertainty of reconstruction by {params.sampling_bias_correction} to partially account for sampling bias
        """
    input:
        tree = rules.refine.output.tree,
        metadata = _get_metadata_by_wildcards
    output:
        node_data = "results/{build_name}/traits.json"
    log:
        "logs/traits_{build_name}.txt"
    params:
        columns = _get_trait_columns_by_wildcards,
        sampling_bias_correction = _get_sampling_bias_correction_for_wildcards
    conda: config["conda_environment"]
    shell:
        """
        augur traits \
            --tree {input.tree} \
            --metadata {input.metadata} \
            --output {output.node_data} \
            --columns {params.columns} \
            --confidence \
            --sampling-bias-correction {params.sampling_bias_correction} 2>&1 | tee {log}
        """

rule clades:
    message: "Adding internal clade labels"
    input:
        tree = rules.refine.output.tree,
        aa_muts = rules.translate.output.node_data,
        nuc_muts = rules.ancestral.output.node_data,
        clades = config["files"]["clades"]
    output:
        clade_data = "results/{build_name}/clades.json"
    log:
        "logs/clades_{build_name}.txt"
    conda: config["conda_environment"]
    shell:
        """
        augur clades --tree {input.tree} \
            --mutations {input.nuc_muts} {input.aa_muts} \
            --clades {input.clades} \
            --output-node-data {output.clade_data} 2>&1 | tee {log}
        """

rule colors:
    message: "Constructing colors file"
    input:
        ordering = config["files"]["ordering"],
        color_schemes = config["files"]["color_schemes"],
        metadata = _get_metadata_by_wildcards
    output:
        colors = "results/{build_name}/colors.tsv"
    log:
        "logs/colors_{build_name}.txt"
    conda: config["conda_environment"]
    shell:
        """
        {python:q} scripts/assign-colors.py \
            --ordering {input.ordering} \
            --color-schemes {input.color_schemes} \
            --output {output.colors} \
            --metadata {input.metadata} 2>&1 | tee {log}
        """

rule recency:
    message: "Use metadata on submission date to construct submission recency field"
    input:
        metadata = _get_metadata_by_wildcards
    output:
        node_data = "results/{build_name}/recency.json"
    log:
        "logs/recency_{build_name}.txt"
    conda: config["conda_environment"]
    shell:
        """
        {python:q} scripts/construct-recency-from-submission-date.py \
            --metadata {input.metadata} \
            --output {output} 2>&1 | tee {log}
        """

rule tip_frequencies:
    message: "Estimating censored KDE frequencies for tips"
    input:
        tree = rules.refine.output.tree,
        metadata = _get_metadata_by_wildcards
    output:
        tip_frequencies_json = "results/{build_name}/tip-frequencies.json"
    log:
        "logs/tip_frequencies_{build_name}.txt"
    params:
        min_date = config["frequencies"]["min_date"],
        pivot_interval = config["frequencies"]["pivot_interval"],
        narrow_bandwidth = config["frequencies"]["narrow_bandwidth"],
        proportion_wide = config["frequencies"]["proportion_wide"]
    conda: config["conda_environment"]
    shell:
        """
        augur frequencies \
            --method kde \
            --metadata {input.metadata} \
            --tree {input.tree} \
            --min-date {params.min_date} \
            --pivot-interval {params.pivot_interval} \
            --narrow-bandwidth {params.narrow_bandwidth} \
            --proportion-wide {params.proportion_wide} \
            --output {output.tip_frequencies_json} 2>&1 | tee {log}
        """

def export_title(wildcards):
    # TODO: maybe we could replace this with a config entry for full/human-readable build name?
    location_name = wildcards.build_name

    if not location_name:
        return "Genomic epidemiology of novel coronavirus"
    elif location_name == "global":
        return "Genomic epidemiology of novel coronavirus - Global subsampling"
    else:
        location_title = location_name.replace("-", " ").title()
        return f"Genomic epidemiology of novel coronavirus - {location_title}-focused subsampling"

def _get_node_data_by_wildcards(wildcards):
    """Return a list of node data files to include for a given build's wildcards.
    """
    # Define inputs shared by all builds.
    wildcards_dict = dict(wildcards)
    inputs = [
        rules.refine.output.node_data,
        rules.ancestral.output.node_data,
        rules.translate.output.node_data,
        rules.clades.output.clade_data,
        rules.recency.output.node_data,
        rules.traits.output.node_data
    ]

    # Convert input files from wildcard strings to real file names.
    inputs = [input_file.format(**wildcards_dict) for input_file in inputs]
    return inputs

rule export:
    message: "Exporting data files for for auspice"
    input:
        tree = rules.refine.output.tree,
        metadata = _get_metadata_by_wildcards,
        node_data = _get_node_data_by_wildcards,
        auspice_config = config["files"]["auspice_config"],
        colors = lambda w: config["files"]["colors"] if "colors" in config["files"] else rules.colors.output.colors.format(**w),
        lat_longs = config["files"]["lat_longs"],
        description = config["files"]["description"]
    output:
        auspice_json = "results/{build_name}/ncov_with_accessions.json"
    log:
        "logs/export_{build_name}.txt"
    params:
        title = export_title
    conda: config["conda_environment"]
    shell:
        """
        augur export v2 \
            --tree {input.tree} \
            --metadata {input.metadata} \
            --node-data {input.node_data} \
            --auspice-config {input.auspice_config} \
            --colors {input.colors} \
            --lat-longs {input.lat_longs} \
            --title {params.title:q} \
            --description {input.description} \
            --output {output.auspice_json} 2>&1 | tee {log}
        """


rule incorporate_travel_history:
    message: "Adjusting main auspice JSON to take into account travel history"
    input:
        auspice_json = rules.export.output.auspice_json,
        colors = lambda w: config["files"]["colors"] if "colors" in config["files"] else rules.colors.output.colors.format(**w),
        lat_longs = config["files"]["lat_longs"]
    params:
        sampling = _get_sampling_trait_for_wildcards,
        exposure = _get_exposure_trait_for_wildcards
    output:
        auspice_json = "results/{build_name}/ncov_with_accessions_and_travel_branches.json"
    log:
        "logs/incorporate_travel_history_{build_name}.txt"
    conda: config["conda_environment"]
    shell:
        """
        {python:q} ./scripts/modify-tree-according-to-exposure.py \
            --input {input.auspice_json} \
            --colors {input.colors} \
            --lat-longs {input.lat_longs} \
            --sampling {params.sampling} \
            --exposure {params.exposure} \
            --output {output.auspice_json} 2>&1 | tee {log}
        """

rule finalize:
    message: "Remove extraneous colorings for main build and move frequencies"
    input:
        auspice_json = rules.incorporate_travel_history.output.auspice_json,
        frequencies = rules.tip_frequencies.output.tip_frequencies_json
    output:
        auspice_json = "auspice/ncov_{build_name}.json",
        tip_frequency_json = "auspice/ncov_{build_name}_tip-frequencies.json"
    log:
        "logs/fix_colorings_{build_name}.txt"
    conda: config["conda_environment"]
    shell:
        """
        {python:q} scripts/fix-colorings.py \
            --input {input.auspice_json} \
            --output {output.auspice_json} 2>&1 | tee {log} &&
        cp {input.frequencies} {output.tip_frequency_json}
        """<|MERGE_RESOLUTION|>--- conflicted
+++ resolved
@@ -300,13 +300,8 @@
     conda: config["conda_environment"]
     shell:
         """
-<<<<<<< HEAD
         {python:q} scripts/adjust_regional_meta.py \
-            --region "{wildcards.region}" \
-=======
-        python3 scripts/adjust_regional_meta.py \
             --region {params.region:q} \
->>>>>>> aefca266
             --metadata {input.metadata} \
             --output {output.metadata} 2>&1 | tee {log}
         """
