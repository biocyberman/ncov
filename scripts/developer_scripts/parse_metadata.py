from os import listdir
from difflib import SequenceMatcher
from pathlib import Path


# Things to make things recogised as Cruise ships & ignored/special treatment
cruise_abbrev = ["Grand Princess", "Cruise", "cruise", "Diamond Princess"]

#path to files used in the script
path_to_config_files = "scripts/developer_scripts/config_files_parse_metadata/"
path_to_output_files = "scripts/developer_scripts/output_files_parse_metadata/"
Path(path_to_output_files).mkdir(parents=True, exist_ok=True)

def bold(s):
    return('\033[1m' + s + '\033[0m')

################################################################################
# Utils for reading files
################################################################################

# Read files which store duplicates, variants etc.
def read_local_file(file_name): #TODO: how will final file structure look like? Also, combine everything into one file for compactness?

    path_file_name = path_to_config_files + file_name

    with open(path_file_name) as myfile:
        file_content = myfile.readlines()

    first_files = [path_to_config_files+fi for fi in ["duplicates.txt", "accepted_exposure_additions.txt"]]

    if path_file_name in first_files: #simple list
        return [line.strip() for line in file_content[1:]]

    second_files = [path_to_config_files+fi for fi in ["wrong_regions.txt", "abbreviations.txt", "false_divisions.txt", ] ]

    if path_file_name in second_files: #dictionary, keys seaprated from content with tabs
        content = {}
        for line in file_content[1:]:
            l = line.strip().split("\t")
            if l[0] in content:
                print("Attention, duplicate found while reading " + file_name + ": " + l[0] + " -> " + l[1] + ", " + content[l[0]])
            content[l[0]] = l[1]
        return content

    third_files = [path_to_config_files+fi for fi in ["variants.txt", "international_exceptions.txt"] ]

    if path_file_name in third_files: #need two level-dict
        if path_file_name == path_to_config_files+"variants.txt":
            content = {'location': {}, 'division': {}, 'country': {}, 'region': {}}
        if path_file_name == path_to_config_files+"international_exceptions.txt":
            content = {'location': {}, 'division': {}}
        for line in file_content[1:]:
            l = line.strip().split("\t")
            if line.endswith("\t\n"):
                l = [l[0], l[1], ""] #allow empty assignment of hierarchy (e.g. set location to blank)
            if l[0] in content:
                if l[1] in content[l[0]]:
                    print("Attention, duplicate found while reading " + file_name + ": " + l[1] + " -> " + " ".join(l[2:]) + ", " + " ".join(content[l[0]][l[1]]))
                content[l[0]][l[1]] = l[2]
            else:
                content[l[0]] = {}
                content[l[0]][l[1]] = l[2]
            if len(l) == 4:
                content[l[0]][l[1]] = (l[2],l[3])
        return content


# Read ordering and lat_longs file and return as dictionary:
def read_geography_file(file_name, hierarchical = False):
    lat_longs = ("lat_longs" in file_name)
    with open(file_name) as myfile:
        data_file = myfile.readlines()

    if not hierarchical:
        if lat_longs:
            # dictionary containing all locations, divisions ety. as dict, linking name to coordinates
            data = {"location": {}, "division": {}, "country": {}, "region": {}, "recency": {}}
        else:
            # dictionary containing all locations, divisions etc. as lists
            data = {"location": [], "division": [], "country": [], "region": [], "recency": []}

        for line in data_file:
            if line == "\n":
                continue
            l = line.strip().split("\t")
            if l[0][:1] == "#": #if a comment - ignore!
                continue
            type = l[0] #location, division etc
            name = l[1]
            if name not in data[type]:
                if lat_longs:
                    data[type][name] = (float(l[2]), float(l[3]))
                else:
                    data[type].append(name)
            else:
                s = "ordering"
                if lat_longs:
                    s = "lat_longs"
                print("Duplicate in " + s + "? (" + l[0] + " " + l[1] + ")\n") #if already in the dictionary, print warning
    else: #hierarchical structure of ordering for checking similar names only in the same country
        data = {"Asia": {}, "Oceania": {}, "Africa": {}, "Europe": {}, "South America": {}, "North America": {}}

        region = ""
        country = ""
        division = ""

        for line in data_file:
            if line == "\n":
                continue
            if line.startswith("###"):
                if len(line.split("### ")) > 1:  # country
                    country = line.strip().split("### ")[1]
                    if country not in data[region]:
                        data[region][country] = {}

            else:
                if line.startswith("#"):
                    if len(line.split("# ")) > 1:  # region or division
                        place = line.strip().split("# ")[1]
                        if place in data:
                            region = place
                        else:
                            division = place
                            if division not in data[region][country]:
                                data[region][country][division] = []

                else:
                    l = line.strip().split("\t")
                    type = l[0]  # location, division etc
                    place = l[1]
                    if type == "division":
                        division = place
                        if division not in data[region][country]:
                            data[region][country][division] = []
                    if type == "location":
                        location = place
                        if location not in data[region][country][division]:
                            data[region][country][division].append(location)

    return data


replace_special_char = {
    "é":"e",
    "è":"e",
    "ü":"ue",
    "ä":"ae",
    "ö":"oe",
    "í":"i",
    "ó":"o",
    "ç":"c",
    "á":"a",
    "'":" ",
    "â":"a",
    "š":"s",
    "ť":"t",
    "ñ":"n",
    "ř":"r",
    "ž":"z",
    "ů":"u",
    "ý":"y",
    "ě":"e",
    "ň":"n",
    "ã":"a",
    "ê":"e",
    "č":"c",
    "ô":"o",
    "ı":"i",
    "ú": "u",
    "ś":"s",
    "ą":"q",
    "à":"a",
    "å":"a",
    "ł":"l",
    "-":" "
}


def clean_string(s):
    s = s.lower()
    for c in replace_special_char:
        s = s.replace(c, replace_special_char[c])
    return s


def pre_sort_lat_longs(lat_longs):
    dataset = {"location": [], "division": [], "country": [], "region": []}
    regions = ["Africa", "Asia", "Europe", "North America", "Oceania", "South America"]
    for line in lat_longs:
        if line == "\n":
            continue
        dataset[line.split("\t")[0]].append(line)

    lat_longs_sorted = []

    regions_list = []
    for type in dataset:
        no_special_char = {clean_string(dataset[type][i].split("\t")[1]): i for i in range(len(dataset[type]))}
        for line in sorted(no_special_char):
            i = no_special_char[line]
            line_orig = dataset[type][i]
            if line_orig.startswith("country") and line_orig.split("\t")[1] in regions:
                regions_list.append(line_orig)
                continue
            lat_longs_sorted.append(line_orig)
        if type == "country":
            lat_longs_sorted.append("\n")
            lat_longs_sorted += regions_list
        lat_longs_sorted.append("\n\n\n")

    return lat_longs_sorted


#Function to support supervised addition of new entries into lat_longs. The user must review every new entry and approve it to be written into the lat_longs file. Ground truth lat_longs is not overwritten, but a copy is made in the developer_scripts folder.
def auto_add_lat_longs(new_lat_longs):
    
    with open("defaults/lat_longs.tsv") as f:
        lat_longs = f.readlines()
    lat_longs = pre_sort_lat_longs(lat_longs)
    for entry in new_lat_longs:
        if len(entry.split("\t")) < 4:
            continue
        correct_hierarchy = False
        for i in range(len(lat_longs)):
            if lat_longs[i] == "\n" and not correct_hierarchy:
                continue
            if lat_longs[i] != "\n" and entry[:4] != lat_longs[i][:4]: #first characters correspond to country, division, location etc.
                continue
            correct_hierarchy = True
            if lat_longs[i] != "\n" and clean_string(entry) > clean_string(lat_longs[i]):
                continue
            print("\n")
            for k in range(3):
                print(lat_longs[i-3+k].strip())
            print(bold(entry))
            for k in range(3):
                print(lat_longs[i+k].strip())
            answer = input("Approve of this new entry (y)?")
            if answer == "y":
                lat_longs = lat_longs[:i] + [entry + "\n" ] + lat_longs[i:]
            break

    local_file = path_to_output_files + "lat_longs.tsv"
    with open(local_file, "w") as f:
        for line in lat_longs:
            f.write(line)



################################################################################
# Step 1: Collection of data from metadata file in hierarchical manner
################################################################################

##### Step 1.1: Collection of all standard, non-exposure related data

# Read the metadata and return in dictionary format data[region][country][division][location] = list of all strains + GISAID id with this combination
def read_metadata(metadata):
    data = {}

    for line in metadata[1:]:
        l = line.split("\t")
        region = l[5]
        country = l[6]
        division = l[7]
        location = l[8]
        id = l[2]
        strain = l[0]

        if location == "Unknown" or location == "UNKNOWN" or location == "unknown": #TODO: separate
            additions_to_annotation.append(strain + "\t" + id + "\tlocation\t# previously " + location)
            location = ""
        
        if division == "Unknown" or division == "UNKNOWN" or division == "unknown": #TODO: separate
            additions_to_annotation.append(strain + "\t" + id + "\tdivision\t# previously " + division)
            division = ""

        if region == "United Kingdom": #TODO: separate this, make it more applicable for other countries
            additions_to_annotation.append(strain + "\t" + id + "\tregion\tEurope")
            additions_to_annotation.append(strain + "\t" + id + "\tcountry\tUnited Kingdom")
            additions_to_annotation.append(strain + "\t" + id + "\tdivision\t" + country)
            if division != country:
                print("UK issue: division " + division + " != country " + country)
            region = "Europe"
            country = "United Kingdom"
                
        if country == "China" and division == "Hong Kong":
            additions_to_annotation.append(strain + "\t" + id + "\tcountry\tHong Kong #previously China")
            country = "Hong Kong"
            if location != "":
                additions_to_annotation.append(strain + "\t" + id + "\tdivision\t" + location)
                additions_to_annotation.append(strain + "\t" + id + "\tlocation\t")
                division = location
                location = ""
    
        countries_to_division = {"Hunan": "China", "Gibraltar": "United Kingdom", "Faroe Islands": "Denmark", "St Eustatius": "Netherlands"}
    
        if country in countries_to_division:
            additions_to_annotation.append(strain + "\t" + id + "\tcountry\t"+ countries_to_division[country] +" #previously " + country)
            additions_to_annotation.append(strain + "\t" + id + "\tdivision\t" + country)
            additions_to_annotation.append(strain + "\t" + id + "\tlocation\t" + division)
            print("Warning: Changed " + country + " from country to "+ countries_to_division[country] +" division for " + id)
            if location != "":
                print("Lost location " + location)
            location = division
            division = country
            country = countries_to_division[country]
            

        if region not in data:
            data[region] = {}
        if country not in data[region]:
            data[region][country] = {}
        if division not in data[region][country]:
            data[region][country][division] = {}
        if location not in data[region][country][division]:
            data[region][country][division][location] = []
        data[region][country][division][location].append(strain + "\t" + id)  # store strain and id of each seq with this combination of region/country/division/location
    additions_to_annotation.append("\n=============================\n")
    return data


##### Step 1.2: Collection of regions, countries and divisions of exposure

# TODO: many inconsistencies to resolve
def read_exposure(data, metadata):
    # divisions and countries that are accepted additions to the metadata
    accepted_additions = read_local_file("accepted_exposure_additions.txt")

    print("\n=============================\n")
    #print("Travel history includes:")

    bad_div = {}
    bad_ctry = {}

    for line in metadata[1:]:
        l = line.split("\t")
        region2 = l[9]
        country2 = l[10]
        division2 = l[11]
        id = l[2]
        strain = l[0]

        if region2 == "United Kingdom": #TODO: separate this, make it more applicable for other countries
            region2 = "Europe"
            division2 = country2
            country2 = "United Kingdom"

        s = division2 + " (" + country2 + ", " + region2 + ")"
        s2 = country2 + " (" + region2 + ")"

        if s2 in bad_ctry:
            bad_ctry[s2].append(line.strip())
        else:
            if country2 not in data[region2]:
                if s2 not in accepted_additions and country2 != region2:
                    bad_ctry[s2] = [line.strip()]
                else:
                    data[region2][country2] = {}
                    #print("Added country " + bold(s2) + " to the dataset") #optional confirmation of added countries
        if s in bad_div:
            bad_div[s].append(line.strip())
        else:
            if country2 in data[region2]:
                if division2 not in data[region2][country2]:
                    if s not in accepted_additions and division2 != country2:
                        bad_div[s] = [line.strip()]
                    else:
                        data[region2][country2][division2] = {}
                        #print("Added division " + bold(s) + " to the dataset") #optional confirmation of added divisions
    print("\n\nUnchecked travel histories: (consider adding to accepted_exposure_additions.txt)\n")
    for division in bad_div:
        print("Strains with unknown division " + bold(division))
        for l in bad_div[division]:
            print(l)
        print()

    print()
    for country in bad_ctry:
        print("Strains with unknown country " + bold(country))
        for l in bad_ctry[country]:
            print(l)
        print()
    print("\n=============================\n")

    return data


################################################################################
# Utils for manipulating metadata
################################################################################

# Correct the metadata dictionary in a given manner
# e.g. switch all locations and strains from a misspelled division to the correct division
# e.g. turn a certain false division into a location below the correct division, and move all connected strains
def correct_data(data, type, corrections, add_annotations = True): #TODO: add region correction (e.g. for Turkey, Georgia)

    if type == "region":
        for (region, region_correct) in corrections:
            if region_correct not in data:
                data[region_correct] = {}
            for country in data[region]:
                if country not in data[region_correct]:
                    data[region_correct][country] = {}
                for division in data[region][country]:
                    if division not in data[region_correct][country]:
                        data[region_correct][country][division] = {}
                    for location in data[region][country][division]:
                        if location not in data[region_correct][country][division]:
                            data[region_correct][country][division][location] = []
                        for strain in data[region][country][division][location]:
                            if region != region_correct:
                                if add_annotations:
                                    additions_to_annotation.append(strain + "\tregion\t" + region_correct + " # previously " + region)
                            data[region_correct][country][division][location].append(strain)
            del data[region]

    if type == "country":
        for (region, country, region_correct, country_correct) in corrections:
            if country_correct not in data[region_correct]:
                data[region_correct][country_correct] = {}
            for division in data[region][country]:
                if division not in data[region_correct][country_correct]:
                    data[region_correct][country_correct][division] = {}
                for location in data[region][country][division]:
                    if location not in data[region_correct][country_correct][division]:
                        data[region_correct][country_correct][division][location] = []
                    for strain in data[region][country][division][location]:
                        if country != country_correct:
                            if add_annotations:
                                additions_to_annotation.append(strain + "\tcountry\t" + country_correct + " # previously " + country)
                        if region != region_correct:
                            if add_annotations:
                                additions_to_annotation.append(strain + "\tregion\t" + region_correct + " # previously " + region)
                        data[region_correct][country_correct][division][location].append(strain)
            del data[region][country]

    if type == "division":
        for (region, country, division, region_correct, country_correct, division_correct) in corrections:
            if country_correct not in data[region_correct]:
                data[region_correct][country_correct] = {}
            if division_correct not in data[region_correct][country_correct]:
                data[region_correct][country_correct][division_correct] = {}
            for location in data[region][country][division]:
                if location not in data[region_correct][country_correct][division_correct]:
                    data[region_correct][country_correct][division_correct][location] = []
                for strain in data[region][country][division][location]:
                    if division != division_correct:
                        if add_annotations:
                            additions_to_annotation.append(strain + "\tdivision\t" + division_correct + " # previously " + division)
                    if country != country_correct:
                        if add_annotations:
                            additions_to_annotation.append(strain + "\tcountry\t" + country_correct + " # previously " + country)
                    if region != region_correct:
                        if add_annotations:
                            additions_to_annotation.append(strain + "\tregion\t" + region_correct + " # previously " + region)
                    data[region_correct][country_correct][division_correct][location].append(strain)
            del data[region][country][division]

    if type == "location":
        for (region, country, division, location, region_correct, country_correct, division_correct, location_correct) in corrections:
            if country_correct not in data[region_correct]:
                data[region_correct][country_correct] = {}
            if division_correct not in data[region_correct][country_correct]:
                data[region_correct][country_correct][division_correct] = {}
            if location_correct not in data[region_correct][country_correct][division_correct]:
                data[region_correct][country_correct][division_correct][location_correct] = []
            for strain in data[region][country][division][location]:
                if location != location_correct:
                    if add_annotations:
                        additions_to_annotation.append(strain + "\tlocation\t" + location_correct + " # previously " + location)
                if division != division_correct:
                    if add_annotations:
                        additions_to_annotation.append(strain + "\tdivision\t" + division_correct + " # previously " + division)
                if country != country_correct:
                    if add_annotations:
                        additions_to_annotation.append(strain + "\tcountry\t" + country_correct + " # previously " + country)
                if region != region_correct:
                    if add_annotations:
                        additions_to_annotation.append(strain + "\tregion\t" + region_correct + " # previously " + region)
                data[region_correct][country_correct][division_correct][location_correct].append(strain)
            del data[region][country][division][location]

    if type == "div_to_loc":
        for location in corrections:
            (region, country, division) = corrections[location]
            if division not in data[region][country]:
                data[region][country][division] = {}
            for sub_location in data[region][country][location]:
                if sub_location != "":
                    print("Attention, additional location assigned to false division: " + sub_location)
                if location not in data[region][country][division]:
                    data[region][country][division][location] = []
                for strain in data[region][country][location][sub_location]:
                    if add_annotations:
                        additions_to_annotation.append(strain + "\tdivision\t" + division + " # previously false division " + location)
                        additions_to_annotation.append(strain + "\tlocation\t" + location)
                    data[region][country][division][location].append(strain)
            del data[region][country][location]

    return data

# Search the ordering file for a similar name as the one given, and return it if the score is above a fixed threshold
def check_similar(ordering, name, type):
    diff_max = 0
    name_max = ""
    for division in ordering:
        if type == "division":
            name0 = division
        for location in ordering[division]:
            if type == "location":
                name0 = location
            diff = SequenceMatcher(None, name, name0).ratio()
            if name0 in name or name in name0:
                diff = 0.8
            if diff > diff_max:
                diff_max = diff
                name_max = name0

    if diff_max > 0.6:
        return name_max
    return ""


################################################################################
# Step 2: Clean up data
################################################################################


##### Step 2.0:
def adjust_to_database(data): #TODO: temporary solution, needs reworking
    for region in data:
        for country in data[region]:
            if country + ".txt" in listdir(path_to_config_files + "country_ordering/"): #TODO: correct path?

                variants = {}
                with open(path_to_config_files + "country_ordering/Belgium_variants.txt") as myfile: #TODO: this could be prettier...
                    belgium_variants = myfile.readlines()
                for line in belgium_variants:
                    if line == "\n":
                        continue
                    l = line.strip().split("\t")
                    variants[l[0]] = l[1]

                with open(path_to_config_files + "country_ordering/" + country + ".txt") as myfile:
                    country_ordering = myfile.readlines()

                arrondissement_to_location = {}
                location_to_arrondissement = {}
                provinces = []
                duplicates = {}

                for line in country_ordering:
                    if line == "\n" or "------" in line:
                        continue
                    if line.startswith("### "):
                        province = line.strip()[4:]
                        provinces.append(province)
                        continue
                    if line.startswith("# "):
                        arrondissement = line.strip()[2:]
                        arrondissement_to_location[arrondissement] = []
                        continue

                    location = line.strip()
                    if location not in arrondissement_to_location[arrondissement]:
                        arrondissement_to_location[arrondissement].append(location)
                    if location in location_to_arrondissement:
                        if location_to_arrondissement[location] != arrondissement:
                            duplicates[location] = (arrondissement, location_to_arrondissement[location])
                    location_to_arrondissement[location] = arrondissement
            
                division_to_correct = []
                location_to_correct = []
                div_to_loc = {}
                for division in data[region][country]:
                    
                    for location in data[region][country][division]:


                        if division == country:
                            continue
                        
                        if division in provinces and location == "":
                            continue
                        
                        if division in variants and variants[division] in provinces and location == "":
                            division_to_correct.append((region, country, division, region, country, variants[division]))
                            continue

                        if division in duplicates:
                            print("Attention duplicate: " + bold(division) + " found in " + bold(duplicates[division][0]) + " and " + bold(duplicates[division][1]))
                            print("Suggestion: select one and adjust database by deleting duplicate (no better solution due to missing additional info")
                        
                        if location in location_to_arrondissement and division == location_to_arrondissement[location]: #consistent with dataset
                            continue
                        
                        if location in location_to_arrondissement and division != location_to_arrondissement[location]:
                            print("Adjust " + division + " to " + location_to_arrondissement[location] + " for location " + location)
                            location_to_correct.append((region, country, division, location, region, country, location_to_arrondissement[location], location))
                            continue


                        if location in variants and variants[location] in location_to_arrondissement and division == location_to_arrondissement[variants[location]]:
                            print("Adjust location " + location + " to " + variants[location])
                            location_to_correct.append((region, country, division, location, region, country, division, variants[location]))
                            continue


                        if location in variants and variants[location] in location_to_arrondissement and division != location_to_arrondissement[variants[location]]:
                            print("Adjust location " + location + " to " + variants[location])
                            print("Adjust " + division + " to " + location_to_arrondissement[variants[location]] + " for location " + variants[location])
                            location_to_correct.append((region, country, division, location, region, country, location_to_arrondissement[variants[location]], variants[location]))
                            continue


                        if division in arrondissement_to_location: # given division is actually an arrondissement => no changes necessary
                            continue


                        if division in variants and variants[division] in arrondissement_to_location: # given division is an arrondissement, but missspelled => simple adjustment
                            division_to_correct.append((region, country, division, region, country, variants[division]))
                            continue

                        if division in location_to_arrondissement:
                            div_to_loc[division] = (region, country, location_to_arrondissement[division])
                            continue

                        if division in variants and variants[division] in location_to_arrondissement:
                            division_to_correct.append((region, country, division, region, country, variants[division])) #first correct to properly spelled division
                            div_to_loc[variants[division]] = (region, country, location_to_arrondissement[variants[division]]) #then to location
                            continue
                        print("Missing division in " + country + " database: " + bold(division))
                        if location != "":
                        	print("Missing location in " + location + " database: " + bold(location))

                data = correct_data(data, "division", division_to_correct)
                data = correct_data(data, "location", location_to_correct)
                data = correct_data(data, "div_to_loc", div_to_loc)

    print("\n=============================\n")
    return data


##### Step 2.1: Apply all known variants stored in an external file variants.txt
def apply_variants(data): #TODO: currently, the file variants.txt doesn't distinguish between location or division - what if we want to correct only one type, not the other?
    variants = read_local_file("variants.txt")

    regions_to_switch = []
    for region in data:
        if region in variants['region']:
            region_correct = variants['region'][region]
            print("Apply variant (region): " + bold(region) + " -> " + bold(region_correct))
            regions_to_switch.append((region, region_correct))

    data = correct_data(data, "region", regions_to_switch)

    countries_to_switch = []
    for region in data:
        for country in data[region]:
            if country in variants['country']:
                country_correct = variants['country'][country]
                if type(variants['country'][country]) is tuple:
                    if variants['country'][country][1] == "(" + region + ")":
                        country_correct = variants['country'][country][0]
                    else:
                        continue
                print("Apply variant (country): " + bold(country) + " -> " + bold(country_correct))
                countries_to_switch.append((region, country, region, country_correct))

    data = correct_data(data, "country", countries_to_switch)

    divisions_to_switch = []
    for region in data:
        for country in data[region]:
            for division in data[region][country]:
                if division in variants['division']:
                    division_correct = variants['division'][division]
                    if type(variants['division'][division]) is tuple:
                        if variants['division'][division][1] == "(" + region + ", " + country + ")":
                            division_correct = variants['division'][division][0]
                        else:
                            continue
                    print("Apply variant (division): " + bold(division) + " -> " + bold(division_correct))
                    divisions_to_switch.append((region, country, division, region, country, division_correct))

    data = correct_data(data, "division", divisions_to_switch)

    locations_to_switch = []
    for region in data:
        for country in data[region]:
            for division in data[region][country]:
                for location in data[region][country][division]:
                    if location in variants['location']:
                        location_correct = variants['location'][location]
                        if type(variants['location'][location]) is tuple:
                            if variants['location'][location][1] == "(" + region + ", " + country + ", " + division + ")":
                                location_correct = variants['location'][location][0]
                            else:
                                continue
                        print("Apply variant (location): " + bold(location) + " -> " + bold(location_correct))
                        locations_to_switch.append((region, country, division, location, region, country, division, location_correct))

    data = correct_data(data, "location", locations_to_switch)

    additions_to_annotation.append("\n=============================\n")
    print("\n=============================\n")
    return data

def apply_typical_errors(data): #TODO: rename, maybe join with UK as region? also use correct_data()
    wrong_regions = read_local_file("wrong_regions.txt")

    countries_to_switch = []
    for country in wrong_regions:
        region_correct = wrong_regions[country]
        for region in data:
            if region == region_correct:
                continue
            if country in data[region]:
                print("Found incorrect region " + bold(region) + " for country " + bold(country) + " (correct region: " + bold(region_correct) + ")" )
                countries_to_switch.append((region, country, region_correct, country))

    data = correct_data(data, "country", countries_to_switch)


    print("\nAdjustments made to avoid international duplicates (e.g. cruise ships) for generation of color_ordering.tsv:\n")
    divisions_to_switch = []
    locations_to_switch = []
    international_exceptions = read_local_file("international_exceptions.txt")
    for region in data:
        for country in data[region]:
            for division in data[region][country]:
                if division in international_exceptions["division"]:
                    (region_correct, country_correct) = tuple(international_exceptions["division"][division].split(", "))
                    if region == region_correct and country == country_correct:
                        continue
                    print("division " + division + ": " + region + ", " + country + " => " + region_correct + ", " + country_correct)
                    divisions_to_switch.append((region, country, division, region_correct, country_correct, division))
                for location in data[region][country][division]:
                    if location in international_exceptions["location"]:
                        (region_correct, country_correct, division_correct) = tuple(international_exceptions["location"][location].split(", "))
                        if region_correct == region and country_correct == country and division_correct == division:
                            continue
                        print("location " + location + ": " + region + ", " + country + ", " + division + " => " + region_correct + ", " + country_correct + ", " + division_correct)
                        locations_to_switch.append((region, country, division, location, region_correct, country_correct, division_correct, location))
    data = correct_data(data, "division", divisions_to_switch, add_annotations = False) #Changes only needed for generation of color_ordering to avoid international duplicates, should stay in original metadata
    data = correct_data(data, "location", locations_to_switch, add_annotations = False)
    print()

    return data

##### Step 2.2 Check for "false" division that appear as location elsewhere (known cases stored in false_divisions.txt as well as checking for new cases)
def check_false_divisions(data):

    # Known false divisions
    div_as_loc_known = {}
    known_false_divisions = read_local_file("false_divisions.txt")
    for region in data:
        for country in data[region]:
            for division in data[region][country]:
                if division in known_false_divisions:
                    div_as_loc_known[division] = (region, country, known_false_divisions[division])
                    print("False division corrected: " + bold(division) + " (true division: " + bold(known_false_divisions[division]) + ")")
    data = correct_data(data, "div_to_loc", div_as_loc_known)


    # Check for unknown cases:
    div_as_loc = {}
    for region in data:
        for country in data[region]:
            for division in data[region][country]:
                if division != "":
                    for location in data[region][country][division]:
                        if location != "":
                            if location in data[region][country] and location != division:
                                div_as_loc[location] = (region, country, division)
                                print("Unknown location found as division: " + bold(location) + " (true division: " + bold(division) + ")")
                                print("(Suggestion: add " + location + " -> " + division + " to false_divisions.txt)")

    additions_to_annotation.append("\n=============================\n")
    print("\n=============================\n")

##### Step 2.3: Check for duplicate divisions/locations in different countries/divisions (known cases stored in duplicates.txt as well as checking for new cases)
def check_duplicate(data):

    #Check known duplicates
    # TODO: Only locations covered properly (divisions: only alert)
    duplicates = read_local_file("duplicates.txt")
    abbreviations = read_local_file("abbreviations.txt")

    duplicate_locations = []
    for region in data:
        for country in data[region]:
            for division in data[region][country]:
                for location in data[region][country][division]:
                    if location in duplicates:
                        print("Known duplicate detected: " + bold(location))
                        location_correct = location + " " + abbreviations[division]
                        duplicate_locations.append((region, country, division, location, region, country, division, location_correct))
    data = correct_data(data, "location", duplicate_locations)

    #Check for new cases
    division_to_country = {}
    location_to_division = {}
    for region in data:
        for country in data[region]:
            for division in data[region][country]:
                if division == "":
                    continue
                if division not in division_to_country:
                    division_to_country[division] = []
                division_to_country[division].append((country, region))
                for location in data[region][country][division]:
                    if location == "":
                        continue
                    if location not in location_to_division:
                        location_to_division[location] = []
                    location_to_division[location].append((division, country, region))

    print()

    cruise_ship_duplicates = 0
    #TODO: a bit chaotic, go over it again
    for division in division_to_country:
        if len(division_to_country[division]) > 1:
            if not any(x in division for x in cruise_abbrev): #ignore cruise ship ones
                if division_to_country[division][0][1] == division_to_country[division][1][1]:
                    s = ", ".join([country for (country, region) in division_to_country[division]])
                else:
                    s = ", ".join([country + " (" + region + ")" for (country, region) in division_to_country[division]])

                print("New duplicate division detected: " + bold(division + " (" + s + ")"))
            else:
                cruise_ship_duplicates = cruise_ship_duplicates + 1

    if cruise_ship_duplicates: print("("+str(cruise_ship_duplicates)+" cruise ship entries ignored for duplicate divisions)")
    

    cruise_ship_duplicates = 0
    cruis_ship_abbrev = 0
    for location in location_to_division:
        if len(location_to_division[location]) > 1:
            if location_to_division[location][0][1] == location_to_division[location][1][1]:
                if location_to_division[location][0][2] == location_to_division[location][1][2]:
                    s = ", ".join([division for (division, country, region) in location_to_division[location]])
                else:
                    s = ", ".join([division + " (" + country + ", " + region + ")" for (division, country, region) in location_to_division[location]])
            else:
                s = ", ".join([division + " (" + country + ")" for (division, country, region) in location_to_division[location]])


            if "Cruise" in location:
                cruise_ship_duplicates = cruise_ship_duplicates + 1
            else:
                print("New duplicate location detected: " + bold(location + " (in both " + s + ")"))
                print("(Suggestion: Add " + location + " to duplicates.txt)")

            
            for (division, country, region) in location_to_division[location]:
                if division not in abbreviations:
                    if not any(x in division for x in cruise_abbrev):
                        print("Attention: Missing abbreviation for " + bold(division) + " (Suggestion: add to abbreviations.txt)")
                    else:
                        cruis_ship_abbrev = cruis_ship_abbrev + 1
                        

    if cruise_ship_duplicates: print("("+str(cruise_ship_duplicates)+" cruise ship entries ignored for duplicate locations)")
    if cruis_ship_abbrev: print("("+ str(cruis_ship_abbrev) + " cruise ship entries ignored for missing state abbreviations)")
    print("\n=============================\n")

##### Step 2.4: Check for missing names in ordering and lat_longs as well as return a clean, reduced version of the metadata
def check_for_missing(data):
    data_clean = {}

    missing = {"country": [], "division": {}, "location": {}}
    clean_missing = {"country": [], "division": {}, "location": {}} # Same as above, but without formatting or notes

    for region in data:
        data_clean[region] = {}

        for country in data[region]:

            if country not in ordering["country"] or country not in lat_longs["country"]:
                s = bold(country)
                if country not in ordering["country"] and country in lat_longs["country"]:
                    s = s + " (only missing in ordering => auto-added to color_ordering.tsv)"
                    data_clean[region][country] = {}
                else:
                    if country in ordering["country"] and country not in lat_longs["country"]:
                        s = s + " (only missing in lat_longs)"
                    else:
                        if country in ordering["division"] or country in lat_longs["division"]:
                            s = s + " (present as division)"

                missing["country"].append(s)
                if "(only missing in ordering" not in s:
                    clean_missing["country"].append(country)

            else:
                data_clean[region][country] = {}


            for division in data[region][country]:
                if division == "":
                    continue

                if division not in ordering["division"] or division not in lat_longs["division"]:
                    s = bold(division)
                    name0 = ""
                    if country in hierarchical_ordering[region]:
                        name0 = check_similar(hierarchical_ordering[region][country], division, "division")
                    if division not in ordering["division"] and division in lat_longs["division"]:
                        s = s + " (only missing in ordering => auto-added to color_ordering.tsv)"
                        if country not in data_clean[region]:
                            print("Conflict: division " + division + " should be added to color_ordering.tsv, but country " + country + " is missing from dataset")
                        else:
                            data_clean[region][country][division] = []
                    else: #only check for additional hints like "similar name" or "present as location" if not auto-added to color_ordering
                        if division in ordering["division"] and division not in lat_longs["division"]:
                            s = s + " (only missing in lat_longs)"
                        else:
                            if name0 != "":
                                s += " (similar name in same country: " + name0 + " - consider adding to variants.txt)"
                            if division in ordering["location"] or division in lat_longs["location"]:
                                s = s + " (present as location)"
                    if country not in missing["division"]:
                        missing["division"][country] = []
                        clean_missing["division"][country] = []
                    missing["division"][country].append(s)
                    if "(only missing in ordering" not in s:
                        clean_missing["division"][country].append(division)

                else:
                    if country not in data_clean[region]:
                        print("Conflict: division " + division + " should be added to color_ordering.tsv, but country " + country + " is missing from dataset")
                    else:
                        data_clean[region][country][division] = []

                for location in data[region][country][division]:
                    if location == "":
                        continue

                    if location not in ordering["location"] or location not in lat_longs["location"]:
                        s = bold(location)
                        name0 = check_similar(hierarchical_ordering[region][country], location, "location") if hierarchical_ordering[region].get(country) is not None else ""
                        if location not in ordering["location"] and location in lat_longs["location"]:
                            s = s + " (only missing in ordering => auto-added to color_ordering.tsv)"
                            if country not in data_clean[region]:
                                print("Conflict: location " + location + " should be added to color_ordering.tsv, but country " + country + " is missing from dataset")
                            else:
                                if division not in data_clean[region][country]:
                                    if not any(x in location for x in cruise_abbrev) and not any(x in division for x in cruise_abbrev):
                                        print("Conflict: location " + location + " should be added to color_ordering.tsv, but division " + division + " is missing from dataset")
                                else:
                                    data_clean[region][country][division].append(location)
                        else: #only check for additional hints like "similar name" or "present as division" if not auto-added to color_ordering
                            if name0 != "":
                                s += " (similar name in same country: " + name0 + " - consider adding to variants.txt)"
                            if location in ordering["location"] and location not in lat_longs["location"]:
                                s = s + " (only missing in lat_longs)"
                            if location in ordering["division"] or location in lat_longs["division"]:
                                s = s + " (present as division)"

                        if country not in missing["location"]:
                            missing["location"][country] = {}
                            clean_missing["location"][country] = {}
                        if division not in missing["location"][country]:
                            if any(x in division for x in cruise_abbrev):
                                print("Cruise-associated division ignored ("+division+")")
                            else:
                                missing["location"][country][division] = []
                                clean_missing["location"][country][division] = []
                        if not any(x in location for x in cruise_abbrev) and not any(x in division for x in cruise_abbrev):
                            missing["location"][country][division].append(s)
                            if "(only missing in ordering" not in s:
                                clean_missing["location"][country][division].append(location)
                        else:
                            print("Cruise-associated location ignored ("+location+")")

                    else:
                        if country not in data_clean[region]:
                            print("Conflict: location " + location + " should be added to color_ordering.tsv, but country " + country + " is missing from dataset")
                        else:
                            if division not in data_clean[region][country]:
                                if not any(x in location for x in cruise_abbrev) and not any(x in division for x in cruise_abbrev):
                                    print("Conflict: location " + location + " should be added to color_ordering.tsv, but division " + division + " is missing from dataset")
                            else:
                                data_clean[region][country][division].append(location)

    if missing['location']:
        print("\n\nMissing locations:")
        for country in missing["location"]:
            print("# " + country + " #")
            for division in missing["location"][country]:
                print(division)
                for location in missing["location"][country][division]:
                    print("\tlocation\t" + location)
            print()
    else:
        print("No missing locations")

    if missing['division']:
        print("\nMissing divisions:")
        for country in missing["division"]:
            print("# " + country + " #")
            for division in missing["division"][country]:
                print("division\t" + division)
            print()
    else:
        print("No missing divisions")

    if missing['country']:
        print("\nMissing countries:")
        for country in missing["country"]:
            print("country\t" + country)
    else:
        print("No missing countries")


    ##### Ask user if they want to look for lat-longs now, or end script for time being.

    find_lat_longs = input("\n\nWould you like to look for lat-longs for these places now? y or n \n(it's suggested to make any necessary file additions before this step): ")

    if find_lat_longs.lower() == 'y':

        from geopy.geocoders import Nominatim
        geolocator = Nominatim(user_agent="hello@nextstrain.org")
        new_lat_longs = []

        print("Getting lat-long for missing places:\n")

        for country in clean_missing["location"]:
            print("# " + country + " #")
            for division in clean_missing["location"][country]:
                print("\ndivision: "+division)
                for location in clean_missing["location"][country][division]:
                    if any(x in location for x in cruise_abbrev):
                        print(" One cruise ship location ignored ("+ location +").")
                        continue

                    full_location = location +", "+ division+", "+country

                    new_lat_longs.append(find_place("location", location, full_location, geolocator))
            print()


        for country in clean_missing["division"]:
            print("# " + country + " #")
            for division in clean_missing["division"][country]:
                print("division\t" + division)
                full_division = division+", "+country

                new_lat_longs.append(find_place("division", division, full_division, geolocator))
            print()

        for country in clean_missing["country"]:
            print(country)

            new_lat_longs.append(find_place("country", country, country, geolocator))

        print("\nNew locations to be written out: ")
        print(*new_lat_longs, sep='\n')

        with open(path_to_output_files+"new_lat-longs.tsv", 'w') as out:
            out.write("\n".join(new_lat_longs))
        print("New lat-longs written out to "+path_to_output_files+"new_lat-longs.tsv")

        answer = input("Would you like to use auto-sort for these lat_longs? y or n")
        if answer == "y":
            auto_add_lat_longs(new_lat_longs)


    print("\n=============================\n")
    return data_clean


# Get the geo-locator to find a possible location - returns result
# call with ex: 'Dallas, Texas, USA', geolocator
def ask_geocoder(full_unknown_place, geolocator):
    new_place = geolocator.geocode(full_unknown_place, language='en')
    return new_place

# Allows user to try typing different locations to get lat-long, or tell to leave blank
# Call with ex: 'location', 'Dallas', 'Dallas, Texas, USA', geolocator
def find_place(geo_level, place, full_place, geolocator):
    typed_place = full_place
    redo = True
    while redo == True:
        print("\nCurrent place for missing {}:\t".format(geo_level) + full_place)
        new_place = ask_geocoder(typed_place, geolocator)

        if str(new_place) == 'None':
            print("The place as currently written could not be found.")
            answer = 'n'
        else:
            print("Geopy suggestion: "+ new_place.address)
            answer = input('Is this the right place? Type y or n: ')

        if answer.lower() == 'y':
            answer = (geo_level + "\t" + place + "\t" + str(new_place.latitude) + "\t" + str(new_place.longitude))
            redo = False

        else:
            # Let the user correct/have more detail for what's typed
            print("For: "+full_place)
            typed_place =  input("Type a more specific place name or 'NA' to leave blank: ")
            if typed_place.lower() == 'na':
                print("Writing out a line with blank lat-long to be filled by hand")
                answer = (geo_level + "\t" + place + "\t")
                redo = False

    return answer

################################################################################
# Step 3: Storage of locations, divisions etc hierarchical manner
################################################################################

# Util needed to sort a given list of locations or divisions by their coordinated stored in lat_longs
# TODO: enable for countries as well
def sort_by_coordinates(data, coordinates):
    max_lat = -90
    min_lat = 90
    max_long = -150
    min_long = 150
    for hierarchy in data:
        (lat, long) = coordinates[hierarchy]
        max_lat = max(max_lat, lat)
        min_lat = min(min_lat, lat)
        max_long = max(max_long, long)
        min_long = min(min_long, long)

    index = 1
    if (max_lat - min_lat) > (max_long - min_long):
        index = 0

    loc_per_coord = {}
    for loc in data:
        if loc in coordinates:
            coord = coordinates[loc][index]
            if coordinates[loc][index] in loc_per_coord:
                loc_per_coord[coord].append(loc)
            else:
                loc_per_coord[coord] = [loc]
        else:
            print("Missing coordinates: " + bold(loc))
    sorted_locs = []
    for coord in sorted(loc_per_coord):
        sorted_locs.extend(loc_per_coord[coord])
    return sorted_locs

# Write a given hierarchy (location, division, country, region, recency) into the new ordering file.
# Sort locations and divisions by coordinates to retain proximity coloring
def write_ordering(data, hierarchy):
    mode = "a"
    if hierarchy == "location":
        mode = "w"

    with open(path_to_output_files+"color_ordering.tsv", mode) as out:
        if hierarchy == "recency":
            out.write("recency\tOlder\nrecency\tOne month ago\nrecency\tOne week ago\nrecency\t3-7 days ago\nrecency\t1-2 days ago\nrecency\tNew\n")
            return

        # Give fixed order of regions to retain the usual coloring order
        region_order = ["Asia",
                        "Oceania",
                        "Africa",
                        "Europe",
                        "South America",
                        "North America"]

        for region in region_order:

            if hierarchy == "region":
                out.write("region\t" + region + "\n")
                continue

            out.write("\n# " + region + "\n")
            for country in sort_by_coordinates(data[region], lat_longs["country"]): #TODO: would be nice to sort this by coordinate too, but would need to add most lat_longs first!

                if hierarchy == "country":
                    out.write("country\t" + country + "\n")
                    continue

                if hierarchy == "location":
                    if sum([len(data[region][country][d]) for d in data[region][country]]) > 0:  # only write country as a comment if there is data following it
                        out.write("\n### " + country)

                if hierarchy == "division":
                    if len(data[region][country]) > 0:
                        out.write("\n### " + country + "\n")

                for division in sort_by_coordinates(data[region][country], lat_longs["division"]):

                    if hierarchy == "division":
                        out.write("division\t" + division + "\n")
                        continue

                    if len(data[region][country][division]) > 0:  # only write division as a comment if there is data following it
                        out.write("\n# " + division + "\n")

                    for location in sort_by_coordinates(data[region][country][division], lat_longs["location"]):
                        out.write("location\t" + location + "\n")

            if hierarchy == "location" or hierarchy == "division":
                out.write("\n################\n")

        out.write("\n################\n\n\n")


if __name__ == '__main__':

    ################################################################################
    # Step 0: Read data
    ################################################################################

    # Read current metadata
    #path_to_ncov = "../../" # TODO: adjust file structure properly
    with open("data/metadata.tsv") as myfile:
        metadata = myfile.readlines()

    # Read orderings and lat_longs
    ordering = read_geography_file("defaults/color_ordering.tsv") #TODO: combine with read_local_files()?
    hierarchical_ordering = read_geography_file("defaults/color_ordering.tsv", True)
    lat_longs = read_geography_file("defaults/lat_longs.tsv")

    # List that will contain all proposed annotations collected throughout the script
    additions_to_annotation = []
    with open("../ncov-ingest/source-data/gisaid_annotations.tsv") as myfile:
        annotations = myfile.read()


    ################################################################################
    # Step 1: Collection of data from metadata file in hierarchical manner
    ################################################################################

    ##### Step 1.1: Collection of all standard, non-exposure related data

    # Hierarchical ordering of all regions, countries, divisions and locations
    # Each location (also empty ones) hold a list of all strains & GISAID IDs with this region+country+division+location
    data = read_metadata(metadata)


    ##### Step 1.2: Collection of regions, countries and divisions of exposure
    # In case some geographic units are only found in the exposure information of the metadata, iterate again over the metadata and add to the dataset
    # Since travel history related entries are prone to errors, check for each entry whether it collides with already existing data.

    # TODO: Currently commented out due to numerous inconsistencies
    data = read_exposure(data, metadata)


    ################################################################################
    # Step 2: Clean up data
    ################################################################################

    ##### Step 2.0: Adjust the divisions and locations by comparing them to a known database - only accessible for Belgium at the moment
    data = adjust_to_database(data)

    ##### Step 2.1: Apply all known variants stored in an external file variants.txt
    data = apply_typical_errors(data) #TODO: do this earlier (before reading metadata), join with UK as region?
    data = apply_variants(data)

    ##### Step 2.2 Check for "false" division that appear as location elsewhere (known cases stored in false_divisions.txt as well as checking for new cases)
    check_false_divisions(data)

    ##### Step 2.3: Check for duplicate divisions/locations in different countries/divisions (known cases stored in duplicates.txt as well as checking for new cases)
    check_duplicate(data)

    ##### Step 2.4: Check for missing names in ordering and lat_longs as well as return a clean, reduced version of the metadata
    data = check_for_missing(data) # =====> From here on, strains are dropped, only region/country/division/location remain

    ################################################################################
    # Step 3: Storage of locations, divisions etc hierarchical manner
    ################################################################################

    write_ordering(data, "location")
    write_ordering(data, "division")
    write_ordering(data, "country")
    write_ordering(data, "recency")
    write_ordering(data, "region")


<<<<<<< HEAD
write_ordering(data, "location")
write_ordering(data, "division")
write_ordering(data, "country")
write_ordering(data, "recency")
write_ordering(data, "region")


##### Bonus step: Print out all collected annotations - if considered correct, they can be copied by the user to annotations.tsv
# Only print line if not yet present
# Print warning if this GISAID ID is already in the file
annot_lines_to_write = []
for line in additions_to_annotation:
    if line in annotations:
        continue
    print(line)
    if "=" not in line:
        annot_lines_to_write.append(line)
    if len(line.split("\t")) == 4:
        number_of_occurences = annotations.count(line.split("\t")[1])
        irrelevant_occurences = sum([(line.split("\t")[1] + "\t" + s) in annotations for s in ["title", "authors", "paper_url"]])
        if number_of_occurences > irrelevant_occurences:
            print("Warning: " + line.split("\t")[1] + " already exists in annotations!")

with open(path_to_script_files+"new_annotations.tsv", 'w') as out:
    out.write("\n".join(annot_lines_to_write))
print("New annotation additions written out to "+path_to_script_files+"new_annotations.tsv")
=======
    ##### Bonus step: Print out all collected annotations - if considered correct, they can be copied by the user to annotations.tsv
    # Only print line if not yet present
    # Print warning if this GISAID ID is already in the file
    annot_lines_to_write = []
    for line in additions_to_annotation:
        if line in annotations:
            continue
        print(line)
        if "=" not in line:
            annot_lines_to_write.append(line)
        if len(line.split("\t")) == 4:
            number_of_occurences = annotations.count(line.split("\t")[1])
            irrelevant_occurences = sum([(line.split("\t")[1] + "\t" + s) in annotations for s in ["title", "authors", "paper_url", "genbank_accession"]])
            if number_of_occurences > irrelevant_occurences:
                print("Warning: " + line.split("\t")[1] + " already exists in annotations!")

    with open(path_to_output_files+"new_annotations.tsv", 'w') as out:
        out.write("\n".join(annot_lines_to_write))
    print("New annotation additions written out to "+path_to_output_files+"new_annotations.tsv")
>>>>>>> fec1aa3b
<|MERGE_RESOLUTION|>--- conflicted
+++ resolved
@@ -1278,34 +1278,6 @@
     write_ordering(data, "region")
 
 
-<<<<<<< HEAD
-write_ordering(data, "location")
-write_ordering(data, "division")
-write_ordering(data, "country")
-write_ordering(data, "recency")
-write_ordering(data, "region")
-
-
-##### Bonus step: Print out all collected annotations - if considered correct, they can be copied by the user to annotations.tsv
-# Only print line if not yet present
-# Print warning if this GISAID ID is already in the file
-annot_lines_to_write = []
-for line in additions_to_annotation:
-    if line in annotations:
-        continue
-    print(line)
-    if "=" not in line:
-        annot_lines_to_write.append(line)
-    if len(line.split("\t")) == 4:
-        number_of_occurences = annotations.count(line.split("\t")[1])
-        irrelevant_occurences = sum([(line.split("\t")[1] + "\t" + s) in annotations for s in ["title", "authors", "paper_url"]])
-        if number_of_occurences > irrelevant_occurences:
-            print("Warning: " + line.split("\t")[1] + " already exists in annotations!")
-
-with open(path_to_script_files+"new_annotations.tsv", 'w') as out:
-    out.write("\n".join(annot_lines_to_write))
-print("New annotation additions written out to "+path_to_script_files+"new_annotations.tsv")
-=======
     ##### Bonus step: Print out all collected annotations - if considered correct, they can be copied by the user to annotations.tsv
     # Only print line if not yet present
     # Print warning if this GISAID ID is already in the file
@@ -1324,5 +1296,4 @@
 
     with open(path_to_output_files+"new_annotations.tsv", 'w') as out:
         out.write("\n".join(annot_lines_to_write))
-    print("New annotation additions written out to "+path_to_output_files+"new_annotations.tsv")
->>>>>>> fec1aa3b
+    print("New annotation additions written out to "+path_to_output_files+"new_annotations.tsv")